import os
import logging
import torch

from ..model.sparse_encoders import SparseModel
from .bi_encoder_wrapper import BiEncoderWrapper
from ..utils import gather_rep
from ..data.dataset import CombinedRandomSampler, CombinedDataset

from transformers import Trainer
from transformers.trainer_utils import seed_worker
from torch.utils.data import DataLoader
import json

logger = logging.getLogger(__name__)


class ModelWrapper(torch.nn.Module):
    def __init__(self, sparse_model, inf_free=True):
        super().__init__()
        self.sparse_model = sparse_model
        self.inf_free = inf_free

    def forward(self, inputs):
        d_rep = self.sparse_model(
            inf_free=False,
            input_ids=inputs["input_ids"],
            attention_mask=inputs["attention_mask"],
        )
        q_rep = self.sparse_model(
            inf_free=self.inf_free,
            input_ids=inputs["q_input_ids"],
            attention_mask=inputs["q_attention_mask"],
        )
        return d_rep, q_rep

    def save(self, output_dir, **kwargs):
        self.sparse_model.backbone.save_pretrained(output_dir, **kwargs)
        self.sparse_model.tokenizer.save_pretrained(output_dir)

        if self.sparse_model.idf_requires_grad:
            idf_json = dict()
            idf_vector = self.sparse_model.idf_vector.detach().cpu()
            for idx in idf_vector.nonzero():
                idf_json[self.sparse_model.tokenizer._convert_id_to_token(idx)] = float(
                    idf_vector[idx]
                )
            with open(os.path.join(output_dir, "idf.json"), "w") as f:
                json.dump(idf_json, f)


class SparseModelTrainer(Trainer):

    def __init__(self, model_args, data_args, loss_functions, **kwargs):
        self.model_args = model_args
        self.data_args = data_args
        self.loss_functions = loss_functions
        self.ranking_loss_moving_avg = 0
        self._threshold_handlers = {
            "concurrent": self._concurrent_threshold,
            "nonzero_mean": self._nonzero_mean_threshold,
            "detach_zero": self._detach_zero_threshold,
        }
        kwargs["model"] = ModelWrapper(kwargs["model"], model_args.inf_free)
        super().__init__(**kwargs)

    def flops_value(
        self, representation: torch.Tensor, group_num: int = 1
    ) -> torch.Tensor:
        """Calculate FLOPS value based on representation and threshold settings.

        Args:
            representation: Input tensor of shape (ndevice * batch_size) * vocab_dim
            group_num: Number of semantic similar documents representations in one batch

        Returns:
            torch.Tensor: Calculated FLOPS value
        """
        representation = representation.reshape(-1, group_num, representation.shape[-1])

        if self.data_args.flops_threshold is None:
            return torch.sum(torch.mean(torch.abs(representation), dim=0) ** 2)
<<<<<<< HEAD
        else:
            if self.data_args.decouple_activation:
                w_j_per_doc = torch.log(1 + torch.abs(representation))  # N, vocab_dim
            w_j_per_doc = torch.abs(representation)  # N, vocab_dim
            doc_length = torch.norm(w_j_per_doc, p=0, dim=2)  # N
            mask = (doc_length > self.data_args.flops_threshold).float()  # N
            mask = mask.unsqueeze(2).repeat(1, 1, w_j_per_doc.shape[2])  # N, vocab_dim
            flops_per_average_token = torch.mean(mask * w_j_per_doc, dim=0) ** 2
            return torch.sum(flops_per_average_token)
=======

        handler = self._threshold_handlers.get(self.data_args.threshold_type)
        if not handler:
            raise ValueError(
                f"Invalid flops threshold type: {self.data_args.threshold_type}"
            )

        return handler(representation)

    def _get_doc_mask(self, representation: torch.Tensor) -> torch.Tensor:
        """Calculate document mask based on threshold."""
        w_j_per_doc = torch.abs(representation)
        doc_length = torch.norm(w_j_per_doc, p=0, dim=2)
        return (doc_length > self.data_args.flops_threshold).float()

    def _concurrent_threshold(self, representation: torch.Tensor) -> torch.Tensor:
        """Handle concurrent threshold type."""
        w_j_per_doc = torch.abs(representation)
        mask = self._get_doc_mask(representation)
        mask = mask.unsqueeze(2).repeat(1, 1, w_j_per_doc.shape[2])
        flops_per_average_token = torch.mean(mask * w_j_per_doc, dim=0) ** 2
        return torch.sum(flops_per_average_token)

    def _nonzero_mean_threshold(self, representation: torch.Tensor) -> torch.Tensor:
        """Handle nonzero_mean threshold type."""
        w_j_per_doc = torch.abs(representation)
        mask = self._get_doc_mask(representation)
        index = torch.nonzero(mask).squeeze(1)

        if index.numel() == 0:
            return torch.tensor(0.0)

        flops_per_average_token = torch.mean(w_j_per_doc[index], dim=0) ** 2
        return torch.sum(flops_per_average_token)

    def _detach_zero_threshold(self, representation: torch.Tensor) -> torch.Tensor:
        """Handle detach_zero threshold type."""
        w_j_per_doc = torch.abs(representation)
        mask = self._get_doc_mask(representation)
        index = torch.nonzero(mask).squeeze(1)

        if index.numel() == 0:
            return torch.tensor(0.0)

        w_j_per_doc[index] = w_j_per_doc[index].detach()
        flops_per_average_token = torch.mean(w_j_per_doc[index], dim=0) ** 2
        return torch.sum(flops_per_average_token)
>>>>>>> 40d8fea7

    def get_lambda(self, lambda_value, lambda_T):
        if self.state.global_step >= lambda_T:
            return lambda_value
        step = self.state.global_step + 1
        return lambda_value * (step / lambda_T) ** 2

    def compute_loss(self, model: SparseModel, inputs, return_outputs=False):
        if hasattr(self, "bi_encoder_teacher"):
            scores = self.bi_encoder_teacher.get_scores_batch(
                q_features_list=inputs["query"][1:], d_features_list=inputs["docs"][1:]
            )
            inputs["scores"] = scores

        flops_loss = 0

        # we construct this input and model wrapper to make it work for both data parallel and DDP
        model_wrapper_input = {
            "q_input_ids": inputs["query"][0]["input_ids"],
            "q_attention_mask": inputs["query"][0]["attention_mask"],
            "input_ids": inputs["docs"][0]["input_ids"],
            "attention_mask": inputs["docs"][0]["attention_mask"],
        }

        d_rep, q_rep = model(model_wrapper_input)
        d_rep = gather_rep(d_rep, self.accelerator)
        q_rep = gather_rep(q_rep, self.accelerator)
        if "scores" in inputs:
            inputs["scores"] = gather_rep(inputs["scores"], self.accelerator)
        d_flops = self.flops_value(d_rep, d_rep.shape[0] // q_rep.shape[0])
        flops_loss += d_flops * self.get_lambda(
            self.data_args.flops_d_lambda, self.data_args.flops_d_T
        )

        if not self.model_args.inf_free:
            flops_loss += self.flops_value(q_rep) * self.get_lambda(
                self.data_args.flops_q_lambda, self.data_args.flops_q_T
            )

        ranking_loss = 0
        for loss_function in self.loss_functions:
            ranking_loss += loss_function.get_loss(
                q_rep=q_rep, d_rep=d_rep, inputs=inputs
            )
        self.ranking_loss_moving_avg = (
            0.01 * ranking_loss.item() + 0.99 * self.ranking_loss_moving_avg
        )

        loss = ranking_loss + flops_loss
        outputs = {
            "q_rep": q_rep,
            "d_rep": d_rep,
        }

        if self.state.global_step % self.args.logging_steps == 0:

            d_mask = (d_rep > 0).float()
            d_rep_avg = torch.sum(d_rep) / torch.sum(d_mask)
            q_mask = (q_rep > 0).float()
            q_rep_avg = torch.sum(q_rep) / torch.sum(q_mask)

            # get the percent 90 percentile of the representation
            d_rep_90 = torch.kthvalue(
                d_rep[d_rep > 0], int(0.9 * d_rep[d_rep > 0].shape[0])
            ).values.item()
            q_rep_90 = torch.kthvalue(
                q_rep[q_rep > 0], int(0.9 * q_rep[q_rep > 0].shape[0])
            ).values.item()

            logger.info(
                f"Step {self.state.global_step}. ranking loss moving avg:{self.ranking_loss_moving_avg}, d_flops: {d_flops}, flops_loss: {flops_loss} avg doc length: {(d_rep>0).sum()/d_rep.shape[0]}, d_rep_avg: {d_rep_avg.item()}, q_rep_avg: {q_rep_avg.item()}, d_rep_90: {d_rep_90}, q_rep_90: {q_rep_90}"
            )
        # DP reduce grad by sum, while DDP reduce grad by mean
        # scale the loss to fix the gap
        loss = loss * self.accelerator.num_processes

        return (loss, outputs) if return_outputs else loss

    def _save(self, output_dir=None, state_dict=None):
        # If we are executing this function, we are the process zero, so we don't check for that.
        output_dir = output_dir if output_dir is not None else self.args.output_dir
        os.makedirs(output_dir, exist_ok=True)
        logger.info(f"Saving model checkpoint to {output_dir}")

        if self.accelerator.is_main_process:
            self.accelerator.unwrap_model(self.model).save(
                output_dir,
                state_dict=state_dict,
                safe_serialization=self.args.save_safetensors,
            )

    def set_bi_encoder_teacher(self):
        self.bi_encoder_teacher = BiEncoderWrapper(
            types=self.data_args.kd_ensemble_teacher_kwargs["types"],
            model_ids=self.data_args.kd_ensemble_teacher_kwargs["model_ids"],
            use_in_batch_negatives=self.data_args.use_in_batch_negatives,
            score_scale=self.data_args.kd_ensemble_teacher_kwargs.get(
                "score_scale", 30
            ),
        )
        self.bi_encoder_teacher.accelerator = self.accelerator
        for i, model in enumerate(self.bi_encoder_teacher.models):
            self._move_model_to_device(model, self.args.device)
            self.bi_encoder_teacher.models[i] = self._wrap_model(model, training=False)
            use_accelerator_prepare = (
                True if model is self.bi_encoder_teacher.models[i] else False
            )
            if use_accelerator_prepare:
                self.accelerator.prepare(self.bi_encoder_teacher.models[i])

    def get_train_dataloader(self) -> DataLoader:
        if self.train_dataset is None:
            raise ValueError("Trainer: training requires a train_dataset.")

        train_dataset = self.train_dataset
        data_collator = self.data_collator
        data_collator = self._get_collator_with_removed_columns(
            data_collator, description="training"
        )

        dataloader_params = {
            "batch_size": self._train_batch_size,
            "collate_fn": data_collator,
            "num_workers": self.args.dataloader_num_workers,
            "pin_memory": self.args.dataloader_pin_memory,
            "persistent_workers": self.args.dataloader_persistent_workers,
        }

        if not isinstance(train_dataset, torch.utils.data.IterableDataset):
            dataloader_params["sampler"] = self._get_train_sampler()
            dataloader_params["drop_last"] = self.args.dataloader_drop_last
            dataloader_params["worker_init_fn"] = seed_worker
            dataloader_params["prefetch_factor"] = self.args.dataloader_prefetch_factor

        if isinstance(train_dataset, CombinedDataset):
            logger.info("Combined dataset. Set combined sampler.")
            sampler = CombinedRandomSampler(
                train_dataset.datasets, batch_size=self._train_batch_size
            )
            dataloader_params.pop("sampler")
            dataloader_params.pop("batch_size")
            dataloader_params.pop("drop_last")
            dataloader_params["batch_sampler"] = sampler

        if hasattr(train_dataset, "no_prepare") and self.accelerator.num_processes > 1:
            if train_dataset.no_prepare:
                logger.info("no accelerator prepare")
                return DataLoader(train_dataset, **dataloader_params)
        return self.accelerator.prepare(DataLoader(train_dataset, **dataloader_params))<|MERGE_RESOLUTION|>--- conflicted
+++ resolved
@@ -50,37 +50,20 @@
 
 
 class SparseModelTrainer(Trainer):
-
     def __init__(self, model_args, data_args, loss_functions, **kwargs):
         self.model_args = model_args
         self.data_args = data_args
         self.loss_functions = loss_functions
         self.ranking_loss_moving_avg = 0
-        self._threshold_handlers = {
-            "concurrent": self._concurrent_threshold,
-            "nonzero_mean": self._nonzero_mean_threshold,
-            "detach_zero": self._detach_zero_threshold,
-        }
         kwargs["model"] = ModelWrapper(kwargs["model"], model_args.inf_free)
         super().__init__(**kwargs)
 
-    def flops_value(
-        self, representation: torch.Tensor, group_num: int = 1
-    ) -> torch.Tensor:
-        """Calculate FLOPS value based on representation and threshold settings.
-
-        Args:
-            representation: Input tensor of shape (ndevice * batch_size) * vocab_dim
-            group_num: Number of semantic similar documents representations in one batch
-
-        Returns:
-            torch.Tensor: Calculated FLOPS value
-        """
+    def flops_value(self, representation, group_num=1):
+        # representation size: (ndevice * batch_size) * vocab_dim
+        # group num: how many semantic similar documents representations in one batch
         representation = representation.reshape(-1, group_num, representation.shape[-1])
-
         if self.data_args.flops_threshold is None:
             return torch.sum(torch.mean(torch.abs(representation), dim=0) ** 2)
-<<<<<<< HEAD
         else:
             if self.data_args.decouple_activation:
                 w_j_per_doc = torch.log(1 + torch.abs(representation))  # N, vocab_dim
@@ -90,55 +73,6 @@
             mask = mask.unsqueeze(2).repeat(1, 1, w_j_per_doc.shape[2])  # N, vocab_dim
             flops_per_average_token = torch.mean(mask * w_j_per_doc, dim=0) ** 2
             return torch.sum(flops_per_average_token)
-=======
-
-        handler = self._threshold_handlers.get(self.data_args.threshold_type)
-        if not handler:
-            raise ValueError(
-                f"Invalid flops threshold type: {self.data_args.threshold_type}"
-            )
-
-        return handler(representation)
-
-    def _get_doc_mask(self, representation: torch.Tensor) -> torch.Tensor:
-        """Calculate document mask based on threshold."""
-        w_j_per_doc = torch.abs(representation)
-        doc_length = torch.norm(w_j_per_doc, p=0, dim=2)
-        return (doc_length > self.data_args.flops_threshold).float()
-
-    def _concurrent_threshold(self, representation: torch.Tensor) -> torch.Tensor:
-        """Handle concurrent threshold type."""
-        w_j_per_doc = torch.abs(representation)
-        mask = self._get_doc_mask(representation)
-        mask = mask.unsqueeze(2).repeat(1, 1, w_j_per_doc.shape[2])
-        flops_per_average_token = torch.mean(mask * w_j_per_doc, dim=0) ** 2
-        return torch.sum(flops_per_average_token)
-
-    def _nonzero_mean_threshold(self, representation: torch.Tensor) -> torch.Tensor:
-        """Handle nonzero_mean threshold type."""
-        w_j_per_doc = torch.abs(representation)
-        mask = self._get_doc_mask(representation)
-        index = torch.nonzero(mask).squeeze(1)
-
-        if index.numel() == 0:
-            return torch.tensor(0.0)
-
-        flops_per_average_token = torch.mean(w_j_per_doc[index], dim=0) ** 2
-        return torch.sum(flops_per_average_token)
-
-    def _detach_zero_threshold(self, representation: torch.Tensor) -> torch.Tensor:
-        """Handle detach_zero threshold type."""
-        w_j_per_doc = torch.abs(representation)
-        mask = self._get_doc_mask(representation)
-        index = torch.nonzero(mask).squeeze(1)
-
-        if index.numel() == 0:
-            return torch.tensor(0.0)
-
-        w_j_per_doc[index] = w_j_per_doc[index].detach()
-        flops_per_average_token = torch.mean(w_j_per_doc[index], dim=0) ** 2
-        return torch.sum(flops_per_average_token)
->>>>>>> 40d8fea7
 
     def get_lambda(self, lambda_value, lambda_T):
         if self.state.global_step >= lambda_T:
@@ -201,12 +135,16 @@
             q_rep_avg = torch.sum(q_rep) / torch.sum(q_mask)
 
             # get the percent 90 percentile of the representation
-            d_rep_90 = torch.kthvalue(
-                d_rep[d_rep > 0], int(0.9 * d_rep[d_rep > 0].shape[0])
-            ).values.item()
-            q_rep_90 = torch.kthvalue(
-                q_rep[q_rep > 0], int(0.9 * q_rep[q_rep > 0].shape[0])
-            ).values.item()
+            try:
+                d_rep_90 = torch.kthvalue(
+                    d_rep[d_rep > 0], int(0.9 * d_rep[d_rep > 0].shape[0])
+                ).values.item()
+                q_rep_90 = torch.kthvalue(
+                    q_rep[q_rep > 0], int(0.9 * q_rep[q_rep > 0].shape[0])
+                ).values.item()
+            except:
+                d_rep_90 = 'N/A'
+                q_rep_90 = 'N/A'
 
             logger.info(
                 f"Step {self.state.global_step}. ranking loss moving avg:{self.ranking_loss_moving_avg}, d_flops: {d_flops}, flops_loss: {flops_loss} avg doc length: {(d_rep>0).sum()/d_rep.shape[0]}, d_rep_avg: {d_rep_avg.item()}, q_rep_avg: {q_rep_avg.item()}, d_rep_90: {d_rep_90}, q_rep_90: {q_rep_90}"
